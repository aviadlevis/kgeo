# Analytic raytracing from formalism in Gralla+Lupsasa 2019a,b
# 19a: https://arxiv.org/pdf/1910.12881.pdf
# 19b: https://arxiv.org/pdf/1910.12873.pdf

# TODO run in parallel for speedup?
# TODO what to do at spin limit (seems ok down to spin 1.e-6) ? upper spin limit?
#    - spin 0 should work now. spin=1 untested
# TODO what to do at exactly th_o = 0? th_o = pi/2?
#    - th_o=pi/2 should work now. th_o = 0 doesn't.
# TODO what to do if we have double roots r3==r4 / land exactly on the critical curve?
# TODO -- add image plane transformations for a<0, th_o>pi/2?

import numpy as np
import scipy.special as sp
import mpmath
import matplotlib.pyplot as plt
from mpl_toolkits.mplot3d import Axes3D
from tqdm import tqdm
import time
from kgeo.kerr_raytracing_utils import *

import h5py

SPIN = 0.94
INC = 20*np.pi/180.
ROUT = 100000. #4.e10 # sgra distance in M
NGEO = 250
NPIX = 1000
MAXTAUFRAC = (1. - 1.e-10) # NOTE: if we go exactly to tau_tot t and phi diverge on horizon

# GSL elliptic functions
SCIPY = True
GSL = False
if SCIPY:
    from kgeo.scipy_ellip_binding import ellip_pi_arr
    ellippi_arr = ellip_pi_arr
    #sellippi_arr = np.vectorize(ellip_pi)
elif GSL:
    from kgeo.gsl_ellip_binding import ellip_pi_gsl
    ellippi_arr_gsl = np.frompyfunc(ellip_pi_gsl,3,1)
    ellippi_arr = ellippi_arr_gsl
else:
    raise Exception("no elliptic Pi option chosen!")


pix_1d = np.linspace(-6,6,4*NPIX)
alpha_default = pix_1d
beta_default = 0*pix_1d
#alpha_default = np.hstack((pix_1d,0*pix_1d+1.e-2))
#beta_default = np.hstack((0*pix_1d,pix_1d))

pix_1d = np.linspace(-8,8,256)
alpha,beta=np.meshgrid(pix_1d,pix_1d)
alpha=alpha.flatten()
beta=beta.flatten()

#TODO -- errors in phi raytracing with alpha=0, beta!=0.
def raytrace_ana(a=SPIN,
                 observer_coords = [0,ROUT,INC,0],
                 image_coords = [alpha_default, beta_default],
                 ngeo=NGEO,
                 do_phi_and_t=True,
                 savedata=False, plotdata=True, verbose=True):

    tstart = time.time()

    [_, r_o, th_o, _] = observer_coords # assumes ph_o = 0
    [alpha, beta] = image_coords

    # checks
    if not (isinstance(a,float) and (0<=a<1)):
        raise Exception("a should be a float in range [0,1)")
    if not (isinstance(r_o,float) and (r_o>=100)):
        raise Exception("r_o should be a float >= 100")
    if not (isinstance(th_o,float) and (0<th_o<=np.pi/2.)):
        raise Exception("th_o should be a float in range (0,pi/2)")
    if not isinstance(alpha, np.ndarray): alpha = np.array([alpha]).flatten()
    if not isinstance(beta, np.ndarray): beta = np.array([beta]).flatten()
    if len(alpha) != len(beta):
        raise Exception("alpha, beta are different lengths!")

    if verbose: print('calculating preliminaries...')

    # horizon radii
    rplus  = 1 + np.sqrt(1-a**2)
    rminus = 1 - np.sqrt(1-a**2)

    # conserved quantities
    lam = -alpha*np.sin(th_o)
    eta = (alpha**2 - a**2)*np.cos(th_o)**2 + beta**2
    
    # spin zero should have no vortical geodesics
    if(a<MINSPIN and np.any(eta<0)):
        eta[eta<0]=EP # TODO ok?
        print("WARNING: there were eta<0 points for spin %f<MINSPIN!"%a)

    # sign of final angular momentum
    s_o = my_sign(beta)
    
    # angular turning points and number of equatorial crossings
    (u_plus, u_minus, th_plus, th_minus, thclass) = angular_turning(a, th_o, lam, eta)

    # radial roots and radial motion case
    (r1, r2, r3, r4, rclass) = radial_roots(a, lam, eta)

    # total Mino time to infinity
    tau_tot = mino_total(a, r_o, eta, r1, r2, r3, r4)

    # define steps equally spaced in Mino time tau
    # rays have equal numbers of steps -- step size dtau depends on the ray
    # mino time is positive back from screen in GL19b conventions
    dtau = MAXTAUFRAC*tau_tot / (ngeo - 1)
    tausteps = np.linspace(0, MAXTAUFRAC*tau_tot, ngeo)
    
    # integrate in theta
    if verbose: print('integrating in theta...',end="\r")
    start = time.time()
    (th_s, G_ph, G_t) = th_integrate(a,th_o,s_o,lam,eta,u_plus,u_minus,tausteps,
                                     do_phi_and_t=do_phi_and_t)
    stop = time.time()
    if verbose: print('integrating in theta...%0.2f s'%(stop-start))

<<<<<<< HEAD
    # integrate in r1
    if verbose: print('integrating in r...',end="\r")
=======
    # integrate in r
    print('integrating in r...',end="\r")
>>>>>>> ca62aa7a
    start = time.time()
    (r_s, I_ph, I_t, I_sig) = r_integrate(a,r_o,lam,eta, r1,r2,r3,r4,tausteps,
                                          do_phi_and_t=do_phi_and_t)
    stop = time.time()
<<<<<<< HEAD
    if verbose: print('integrating in r...%0.2f s'%(stop-start))

=======
    print('integrating in r...%0.2f s'%(stop-start))
    
>>>>>>> ca62aa7a
    # combine integrals to get phi, t, and sigma as a function of time
    sig_s = 0 + I_sig + a**2 * G_t # GL19a 15
    t_s = 0 + I_t + a**2 * G_t     # GL19a 12
    ph_s = 0 + I_ph + lam*G_ph     # GL19a 11
    
    # create Geodesics object
    affinesteps = sig_s
    geo_coords = [t_s,r_s,th_s,ph_s]
    geos = Geodesics(a, observer_coords, image_coords, tausteps, affinesteps, geo_coords)

    if savedata and do_phi_and_t:
        print('saving data...')
        try:
            geos.savegeos()
        except:
            print("Error saving to file!")
 
    if plotdata and do_phi_and_t:
        print('plotting data...')
        try:
            plt.ion()
            geos.plotgeos()
            plt.show()
        except:
            print("Error plotting data!")

    tstop = time.time()
    if verbose: print('done!  ', tstop-tstart, ' seconds!')
    return geos


def th_integrate(a,th_o, s_o,lam, eta, u_plus, u_minus, tausteps,
                 do_phi_and_t=True):
    if not (isinstance(a,float) and (0<=a<1)):
        raise Exception("a should be a float in range [0,1)")
    if not isinstance(s_o, np.ndarray): s_o = np.array([s_o]).flatten()
    if not isinstance(eta, np.ndarray): eta= np.array([eta]).flatten()
    if not isinstance(lam, np.ndarray): lam= np.array([lam]).flatten()
    if not isinstance(u_plus, np.ndarray): u_plus = np.array([u_plus]).flatten()
    if not isinstance(u_minus, np.ndarray): u_minus = np.array([u_minus]).flatten()
    if not(len(s_o)==len(eta)==len(lam)==len(u_plus)==len(u_minus)):
        raise Exception("inputs to th_integrate not the same length!")
    if not(tausteps.shape[-1]==len(s_o)):
        raise Exception("tausteps has incompatible shape in th_integrate!")

    # output arrays
    th_s = np.zeros(tausteps.shape)
    G_ph = np.zeros(tausteps.shape)
    G_t  = np.zeros(tausteps.shape)
    
    # ordinary motion:
    if(np.any(eta>0.)):
        mask = eta>=0.
        up = u_plus[mask]
        um = u_minus[mask]
        s = s_o[mask]
        
        # compute factors up/um and a**2 * um (in zero spin limit)
        if(a<MINSPIN):
            uratio = np.zeros(eta.shape)
            a2um = -(eta+lam**2)
        else:
            uratio = up/um
            a2um = a**2 * um

        ## compute antideriviatives at the origin
        pref = 1/np.sqrt(-a2um)
        k = uratio # k<0 since um<0 for eta>0
        elliparg = np.arcsin(np.cos(th_o)/np.sqrt(up))

        # "G-terms" at observer
        F =  sp.ellipkinc(elliparg,k)
        Gth_o = -pref * F #GL19a, 29

        if do_phi_and_t:

            # GL 19a, 30
            Gph_o = -pref * ellippi_arr(up, elliparg, k) 

            # GL 19a, 31
            maskk = (k==0)
            Gt_o = np.zeros(k.shape)
            if np.any(maskk): # limit as k-> 0, occurs when a==0
                Gt_o[maskk] = 2*up*pref*0.125*(-2*elliparg + np.sin(2*elliparg))[maskk]
            if np.any(~maskk):
                Gt_o[~maskk] = 2*up*pref* (sp.ellipeinc(elliparg,k) - F)[~maskk]/(2*k[~maskk]) # GL 19a, 31
                                                
        # compute the amplitude Phi_tau
        snarg = np.sqrt(-a2um)*(-tausteps[:,mask] + s*Gth_o)
        snarg = snarg.astype(float)

        sinPhi_tau = np.zeros(snarg.shape)
        Phi_tau = np.zeros(snarg.shape)

        # for very small arguments, use lim_x->0 sn(x,k)=lim_x->0 am(x,k)=x
        jmask = np.abs(snarg) < EP # TODO what value cutoff?
        if np.any(jmask):
            sinPhi_tau[jmask] = snarg[jmask]
            Phi_tau[jmask] = snarg[jmask]

        # for other arguments use some elliptic function identities
        # https://functions.wolfram.com/EllipticFunctions/JacobiAmplitude/introductions/JacobiPQs/ShowAll.html
        # TODO test accuracy more
        if np.any(~jmask):
            m = (k/(k-1)) # real, in (0,1) since k<0
            m = np.outer(np.ones(snarg.shape[0]),m)[~jmask]
            ellipfuns = sp.ellipj(snarg[~jmask]/np.sqrt(1-m), m)
            #sn(sqrt(1-m)x | k) = sqrt(1-m)*sn(x|m)/dn(x|m)
            sinPhi_tau[~jmask] = np.sqrt(1-m) * ellipfuns[0]/ellipfuns[2]
            #am(sqrt(1-m)x | k) = pi/2 - am(K(m) - x | m for m <=1
            Phi_tau[~jmask] = 0.5*np.pi-sp.ellipj(sp.ellipk(m) - snarg[~jmask]/np.sqrt(1-m), m)[3]

        # solution for theta_o GL19a 49
        th_s[:,mask] = (np.arccos(-s*np.sqrt(up)*sinPhi_tau)).astype(float)

        if do_phi_and_t:

            # G_phi integral GL19a 47
            G_ph[:,mask] = (pref*ellippi_arr(up, Phi_tau, k) - s*Gph_o).astype(float)

            # G_t integral GL19a, 48
            maskk = (k==0)
            Gtout = np.zeros(Phi_tau.shape)
            if np.any(maskk): # limit as k-> 0, occurs when a==0
                Gtout[:,maskk] = -2*up*pref*0.125*(-2*Phi_tau + np.sin(2*Phi_tau))[:,maskk]
            if np.any(~maskk):
                Gtout[:,~maskk] = -(2*up*pref* (sp.ellipeinc(Phi_tau,k) - sp.ellipkinc(Phi_tau,k)))[:,~maskk]/(2*k[~maskk]) # GL 19a, 31
                
            Gtout =  Gtout - s*Gt_o
            G_t[:,mask] = Gtout
                                    
    # vortical motion case
    # most eta=0 exact points are a limit of vortical motion
    if(np.any(eta<=0.)):
        if(a<MINSPIN):
            raise Exception("below MINSPIN but there are eta<0 points in th_integrate!")

        mask = eta<0.
        up = u_plus[mask]
        um = u_minus[mask]
        s = s_o[mask]

        uratio = up/um
        a2um = a**2 * um

        # compute antideriviatives at the observer point
        h = 1. # sign(cos(th)) GL19a 54, we always consider northern hemisphere
        prefA = 1/np.sqrt(a2um) # u_minus>0 always for eta<0
        prefB = prefA / (1.-um)
        prefC = np.sqrt(um/a**2)
        Nu_o = np.arcsin(np.sqrt((np.cos(th_o)**2 - um)/(up-um))) # GL19a, 59
        k = 1 - uratio # again, k<0 always since for eta<0 up>um>0
        upm = (up-um)/(1.-um)

        # "G-terms" at observer
        Gth_o = -h*prefA * sp.ellipkinc(Nu_o, k) #GL19a 56
        if do_phi_and_t:
            Gph_o = -h*prefB * ellippi_arr(upm,Nu_o,k) #GL19a 57
            Gt_o  = -h*prefC * sp.ellipeinc(Nu_o,k) #GL19a 58

        # compute the amplitude Nu_tau
        snarg = np.sqrt(a2um)*(-tausteps[:,mask] + s*Gth_o)
        snarg = snarg.astype(float)

        sinNu_tau = np.zeros(snarg.shape)
        Nu_tau = np.zeros(snarg.shape)

        # for very small arguments, use lim_x->0 sn(x,k)= lim_x->0 am(x,k)= x
        jmask = np.abs(snarg) < EP # TODO what value cutoff?
        if np.any(jmask):
            sinNu_tau[jmask] = snarg[jmask]
            Nu_tau[jmask] = snarg[jmask]

        # for other arguments use some elliptic function identities
        # https://functions.wolfram.com/EllipticFunctions/JacobiAmplitude/introductions/JacobiPQs/ShowAll.html
        # TODO test accuracy more
        if np.any(~jmask):
            m = (k/(k-1)) # real, in (0,1) since k<0
            m = np.outer(np.ones(snarg.shape[0]),m)[~jmask]
            ellipfuns = sp.ellipj(snarg[~jmask]/np.sqrt(1-m), m)
            #sn(sqrt(1-m)x | k) = sqrt(1-m)*sn(x|m)/dn(x|m)
            sinNu_tau[~jmask] = np.sqrt(1-m) * ellipfuns[0]/ellipfuns[2]
            #am(sqrt(1-m)x | k) = pi/2 - am(K(m) - x | m for m <=1
            Nu_tau[~jmask] = 0.5*np.pi-sp.ellipj(sp.ellipk(m) - snarg[~jmask]/np.sqrt(1-m), m)[3]

        # solution for theta_o, GL19a 49
        th_s[:,mask] = (np.arccos(h*np.sqrt(um + (up-um)*sinNu_tau**2))).astype(float)

        if do_phi_and_t:

            # G_phi integral, GL19a 67
            G_ph[:,mask] = (prefB * ellippi_arr(upm,Nu_tau,k) - s*Gph_o).astype(float)

            # G_t integral, GL19a, 68
            G_t[:,mask] = (prefC * sp.ellipeinc(Nu_tau,k) - s*Gt_o).astype(float)

    return (th_s, G_ph, G_t)


def r_integrate(a,r_o,lam,eta, r1,r2,r3,r4,tausteps,
                do_phi_and_t=True):

    # Follow G19a, interchange source <--> observer labels and send tau -> -tau

    # checks
    if not (isinstance(a,float) and (0<=a<1)):
        raise Exception("a should be a float in range [0,1)")
    if not (isinstance(r_o,float) and (r_o>=100)):
        raise Exception("r_o should be a float > 100")
    if not isinstance(lam, np.ndarray): lam  = np.array([lam]).flatten()
    if not isinstance(eta, np.ndarray): eta = np.array([eta]).flatten()
    if not isinstance(r1, np.ndarray): r1 = np.array([r1]).flatten()
    if not isinstance(r2, np.ndarray): r2 = np.array([r2]).flatten()
    if not isinstance(r3, np.ndarray): r3 = np.array([r3]).flatten()
    if not isinstance(r4, np.ndarray): r4 = np.array([r4]).flatten()
    if not(len(lam)==len(eta)==len(r1)==len(r2)==len(r3)==len(r4)):
        raise Exception("inputs to r_integrate not the same length!")
    if not(tausteps.shape[-1]==len(eta)):
        raise Exception("tausteps has incompatible shape in r_integrate!")

    # horizons
    rplus  = 1 + np.sqrt(1-a**2)
    rminus = 1 - np.sqrt(1-a**2)

    # output arrays
    r_s = np.zeros(tausteps.shape)
    I_p = np.zeros(tausteps.shape)
    I_m = np.zeros(tausteps.shape)
    I_1  = np.zeros(tausteps.shape)
    I_2  = np.zeros(tausteps.shape)

    s = 1 # the final radial sign at the observer screen is POSITIVE

    # TODO what to do if we are exactly on the critical curves of double roots between regions?

    # no real roots -- region IV, case 4
    mask_4 = (np.imag(r1) != 0)
    if np.any(mask_4):
        tau = tausteps[:,mask_4]

        # real and imaginary parts of r4,r2, GL19a B10, B11
        a1 = np.imag(r4)[mask_4] # a1 > 0
        b1 = np.real(r4)[mask_4] # b1 > 0
        a2 = np.imag(r2)[mask_4] # a2 > 0
        b2 = np.real(r2)[mask_4] # b2 < 0

        # parameters for case 4
        CC = np.sqrt((a1-a2)**2 + (b1-b2)**2) # equal to sqrt(r31*r42)>0, GL19a B85
        DD = np.sqrt((a1+a2)**2 + (b1-b2)**2) # equal to sqrt(r32*r41)>0, GL19a B85
        k4 = (4*CC*DD)/((CC+DD)**2) # 0<k4<1, GL19a B87

        x4rp = (rplus  + b1)/a2 # GL19a, B83 at horizon
        x4rm = (rminus + b1)/a2 # GL19a, B83 at inner horizon
        if r_o==np.infty:
            x4ro = np.infty # GL19a, B83 for observer at r_o
        else:
            x4ro = (r_o + b1)/a2 # GL19a, B83 for observer at r_o

        g0 = np.sqrt((4*a2**2 - (CC-DD)**2)/ ((CC+DD)**2 - 4*a2**2)) # 0<g0<1, GL19a B88
        gp = (g0*x4rp - 1.)/(g0 + x4rp) # B96
        gm = (g0*x4rm - 1.)/(g0 + x4rm) # B96

        # Find r_s
        auxarg = np.arctan(x4ro) + np.arctan(g0)
        pref = 2./(CC+DD)
        Ir_o = pref*sp.ellipkinc(auxarg,k4)# GL 19a B101
        X4 = (1./pref)*(s*(-tau) + Ir_o) # GL19a B104

        ellipfuncs = sp.ellipj(X4,k4) # should work fine because 0 < k4 < 1
        #amX4 = np.arcsin(ellipfuncs[0])  # arcsin does not account for full range!
        amX4 = ellipfuncs[3]
        scX4 = ellipfuncs[0]/ellipfuncs[1] # sc = sn/cn
        rs = -a2*(g0 - scX4)/(1 + g0*scX4) - b1 # B109
        r_s[:,mask_4] = rs

        if do_phi_and_t:

            # building blocks of the path integrals
            S1_a_0, S2_a_0 = S1_S2(g0,amX4,k4,ret_s2=True)
            S1_b_0, S2_b_0 = S1_S2(g0,auxarg,k4,ret_s2=True)
            S1_a_p, _ = S1_S2(gp,amX4,k4,ret_s2=False)
            S1_b_p, _ = S1_S2(gp,auxarg,k4,ret_s2=False)
            S1_a_m, _ = S1_S2(gm,amX4,k4,ret_s2=False)
            S1_b_m, _ = S1_S2(gm,auxarg,k4,ret_s2=False)

            aa0 = (a2/g0)*(1+g0**2)
            Pi_1 = s*pref*aa0*(S1_a_0 - S1_b_0) #B115
            Pi_2 = s*pref*(aa0**2)*(S2_a_0 - S2_b_0) # B115
            Pi_p = s*pref*(1+g0**2)/(g0**2 + g0*x4rp)*(S1_a_p - S1_b_p) #B116
            Pi_m = s*pref*(1+g0**2)/(g0**2 + g0*x4rm)*(S1_a_m - S1_b_m) # B116

            # final integrals
            aa1 =  (a2/g0 - b1)
            I1 = aa1*(-tau) - Pi_1 # B112
            I2 = (aa1**2)*(-tau) - 2*aa1*Pi_1 + Pi_2 #B113
            Ip = g0/(a2-a2*g0*x4rp)*(-tau - Pi_p) # B114
            Im = g0/(a2-a2*g0*x4rm)*(-tau - Pi_m)

            # return output
            I_p[:,mask_4] = Ip
            I_m[:,mask_4] = Im
            I_1[:,mask_4] = I1
            I_2[:,mask_4] = I2

    # two roots (r3, r4) complex -- region III, case 3
    mask_3 = (np.imag(r3) != 0) * (~mask_4)
    if np.any(mask_3):
        tau = tausteps[:,mask_3]

        # real and imaginary parts of r4 GL19a B10
        a1 = np.imag(r4)[mask_3] # a1 > 0
        b1 = np.real(r4)[mask_3] # b1 > 0
        rr1 = np.real(r1)[mask_3] # r1 is real
        rr2 = np.real(r2)[mask_3] # r2 is real
        rr21 = rr2 - rr1
        rrp1 = rplus - rr1
        rrp2 = rplus - rr2
        rrm1 = rminus - rr1
        rrm2 = rminus - rr2
        rro1 = r_o - rr1
        rro2 = r_o - rr2

        # parameters for case 3
        AA = np.sqrt(a1**2 + (b1-rr2)**2) # equal to sqrt(r32*r42)>0, GL19a B85
        BB = np.sqrt(a1**2 + (b1-rr1)**2) # equal to sqrt(r31*r41)>0, GL19a B85
        k3 = ((AA + BB)**2 - rr21**2)/(4*AA*BB) # 0<k3<1, GL19a B59

        x3rp = (AA*rrp1 - BB*rrp2)/(AA*rrp1 + BB*rrp2) # GL19a, B55
        x3rm = (AA*rrm1 - BB*rrm2)/(AA*rrm1 + BB*rrm2) # GL19a, B55
        if r_o==np.infty:
            x3ro = (AA - BB)/(AA + BB)  # GL19a, B55 for observer at r_o
        else:
            x3ro = (AA*rro1 - BB*rro2)/(AA*rro1 + BB*rro2)

        alp = -1./x3rp # B66
        alm = -1./x3rm
        al0 = (BB + AA) / (BB - AA) # B58

        # Find r_s
        auxarg = np.arccos(x3ro)
        pref = (1./np.sqrt(AA*BB))
        Ir_o = pref*sp.ellipkinc(auxarg,k3)# GL 19a B101
        X3 = (1./pref)*(-tau + s*Ir_o) # GL19a B74

        ellipfuncs = sp.ellipj(X3,k3) # should work fine because 0 < k3 < 1
        amX3 = ellipfuncs[3]
        cnX3 = ellipfuncs[1]
        rs_num = (BB*rr2 - AA*rr1) + (BB*rr2 + AA*rr1)*cnX3 # B75
        rs_denom = (BB-AA) + (BB+AA)*cnX3
        rs = rs_num / rs_denom
        r_s[:,mask_3] = rs

        if do_phi_and_t:


            # # building blocks of the path integrals
            R1_a_0, R2_a_0 = R1_R2(al0,amX3,k3)
            R1_b_0, R2_b_0 = R1_R2(al0,auxarg,k3)
            R1_a_p, _ = R1_R2(alp,amX3,k3,ret_r2=False)
            R1_b_p, _ = R1_R2(alp,auxarg,k3,ret_r2=False)
            if a>MINSPIN:
                R1_a_m, _ = R1_R2(alm,amX3,k3,ret_r2=False)
                R1_b_m, _ = R1_R2(alm,auxarg,k3,ret_r2=False)
            else:
                R1_a_m = np.zeros(R1_a_p.shape)
                R1_b_m = np.zeros(R1_a_p.shape)

            Pi_1 = ((2*rr21*np.sqrt(AA*BB))/(BB**2-AA**2)) * (R1_a_0 - s*R1_b_0) # B81
            Pi_2 = ((2*rr21*np.sqrt(AA*BB))/(BB**2-AA**2))**2 * (R2_a_0 - s*R2_b_0) # B81
            Pi_p = ((2*rr21*np.sqrt(AA*BB))/(BB*rrp2 - AA*rrp1))*(R1_a_p - s*R1_b_p) # B82
            Pi_m = ((2*rr21*np.sqrt(AA*BB))/(BB*rrm2 - AA*rrm1))*(R1_a_m - s*R1_b_m) # B82

            # final integrals
            pref = ((BB*rr2 + AA*rr1)/(BB+AA))
            I1 = pref*(-tau) + Pi_1 # B78
            I2 = pref**2*(-tau) + 2*pref*Pi_1 + np.sqrt(AA*BB)*Pi_2 # B79
            Ip = -((BB+AA)*(-tau) + Pi_p) / (BB*rrp2 + AA*rrp1) # B80
            Im = -((BB+AA)*(-tau) + Pi_m) / (BB*rrm2 + AA*rrm1) # B80

            # return output
            I_p[:,mask_3] = Ip
            I_m[:,mask_3] = Im
            I_1[:,mask_3] = I1
            I_2[:,mask_3] = I2

    # all roots real - case 2, region II OR region I
    mask_2 = (np.imag(r3) == 0.) * (~mask_3)
    if np.any(mask_2):
        tau = tausteps[:,mask_2]

        # roots in this region
        rr1 = np.real(r1)[mask_2]
        rr2 = np.real(r2)[mask_2]
        rr3 = np.real(r3)[mask_2]
        rr4 = np.real(r4)[mask_2]
        rr31 = rr3 - rr1
        rr32 = rr3 - rr2
        rr41 = rr4 - rr1
        rr42 = rr4 - rr2
        rr43 = rr4 - rr3
        rrp3 = rplus - rr3
        rrm3 = rminus - rr3
        rrp4 = rplus - rr4
        rrm4 = rminus - rr4

        # parameters for case 2
        k2 = (rr32*rr41)/(rr31*rr42)# 0<k=k2<1, GL19a B13

        if r_o==np.infty:
            x2ro = np.sqrt(rr31/rr41) # B35, for observer at r_o
        else:
            x2ro = np.sqrt((rr31*(r_o-rr4))/(rr41*(r_o-rr3)))# GL19a, B35

        # Find r_s
        auxarg = np.arcsin(x2ro)
        Ir_o = 2*sp.ellipkinc(auxarg,k2)/np.sqrt(rr31*rr42)# GL 19a B40
        X2 = 0.5*np.sqrt(rr31*rr42)*(-tau + s*Ir_o) # GL19a B45

        ellipfuncs = sp.ellipj(X2,k2) # should work fine because 0 < k3 < 1
        snX2 = ellipfuncs[0]
        cnX2 = ellipfuncs[1]
        dnX2 = ellipfuncs[2]
        amX2 = ellipfuncs[3]
        rs_num = (rr4*rr31 - rr3*rr41*(snX2)**2) # B46
        rs_denom = (rr31 - rr41*(snX2)**2)
        rs = rs_num / rs_denom
        r_s[:,mask_2] = rs

        if do_phi_and_t:

            # building blocks of the path integrals
            dX2dtau = -0.5*np.sqrt(rr31*rr42)
            dsn2dtau = 2*snX2*cnX2*dnX2*dX2dtau
            drsdtau = rr31*rr43*rr41*dsn2dtau / ((rr31 - rr41*snX2**2)**2)
            drsdtau *= -1 # TODO because we take tau -> -tau we need this sign change
            Rpot_o = (r_o-rr1)*(r_o-rr2)*(r_o-rr3)*(r_o-rr4)
            drsdtau_o = s*np.sqrt(Rpot_o)
            H =  drsdtau / (rs - rr3) - drsdtau_o/(r_o - rr3) #B51
            E = np.sqrt(rr31*rr42)*(sp.ellipeinc(amX2,k2) - s*sp.ellipeinc(auxarg,k2)) # B52
            Pi_1 = (2./np.sqrt(rr31*rr42))*(ellippi_arr(rr41/rr31,amX2,k2)-s*ellippi_arr(rr41/rr31,auxarg,k2)) # B53
            Pi_p = (2./np.sqrt(rr31*rr42))*(rr43/(rrp3*rrp4))*(ellippi_arr((rrp3*rr41)/(rrp4*rr31),amX2,k2)-
                                                             s*ellippi_arr((rrp3*rr41)/(rrp4*rr31),auxarg,k2))
            Pi_m = (2./np.sqrt(rr31*rr42))*(rr43/(rrm3*rrm4))*(ellippi_arr((rrm3*rr41)/(rrm4*rr31),amX2,k2)-
                                                             s*ellippi_arr((rrm3*rr41)/(rrm4*rr31),auxarg,k2))

            # final integrals
            I1 = rr3*(-tau) + rr43*Pi_1 # B48
            I2 = H - 0.5*(rr1*rr4 + rr2*rr3)*(-tau) - E # B49
            Ip = tau/rrp3 - Pi_p # B50
            Im = tau/rrm3 - Pi_m # B50

            # return output
            I_p[:,mask_2] = Ip
            I_m[:,mask_2] = Im
            I_1[:,mask_2] = I1
            I_2[:,mask_2] = I2

    # get I_phi, I_t, I_sigma
    I_0 = -tausteps
    I_phi = (2*a/(rplus-rminus))*((rplus - 0.5*a*lam)*I_p - (rminus - 0.5*a*lam)*I_m) # B1
    I_tA = (4/(rplus-rminus))*((rplus**2 - 0.5*a*lam*rplus)*I_p - (rminus**2 - 0.5*a*lam*rminus)*I_m) # B2
    I_t = I_tA + 4*I_0 + 2*I_1 + I_2
    I_sig = I_2

    return (r_s, I_phi, I_t, I_sig)
    
    
# auxillary functions for the radial integrals
# TODO al->0 limit??
def S1_S2(al,phi,j,ret_s2=True): #B92 and B93 of GL19a
    al2 = al*al
    al2p1 = 1 + al2
    al2j = 1 - j + al2
    s2phi = np.sqrt(1.- j*(np.sin(phi))**2)

    p2 = np.sqrt(al2p1 / al2j)
    f2 = 0.5*p2*np.log(np.abs(((1-p2)*(1+p2*s2phi))/((1+p2)*(1-p2*s2phi))))


    # definitions of functions in this region should keep things in the allowed prange
    F = sp.ellipkinc(phi,j)
    S1 = (F + al2*ellippi_arr(al2p1,phi,j) - al*f2) / al2p1

    if ret_s2:
        E = sp.ellipeinc(phi,j)
        tanphi = np.tan(phi)

        S2a = (1-j)*F + al2*E + al2*s2phi*(al - tanphi)/(1 + al*tanphi) - al2*al
        S2a = -S2a / (al2p1*al2j)
        S2b = S1*(1./al2p1 + (1-j)/al2j)
        S2 = S2a + S2b
    else:
        S2=np.NaN

    return (S1,S2)

# TODO al->0 limit??
def R1_R2(al,phi,j,ret_r2=True): #B62 and B65 of GL19a
    al2 = al**2
    s2phi = np.sqrt(1-j*np.sin(phi)**2)
    p1 = np.sqrt((al2 -1)/(j+(1-j)*al2))
    f1 = 0.5*p1*np.log(np.abs((p1*s2phi+np.sin(phi))/(p1*s2phi-np.sin(phi))))
    nn = al2/(al2-1)
    R1 = (ellippi_arr(nn,phi,j) - al*f1)/(1-al2)

    if ret_r2:
        F = sp.ellipkinc(phi,j)
        E = sp.ellipeinc(phi,j)
        R2 = (F - (al2/(j+(1-j)*al2))*(E - al*np.sin(phi)*s2phi/(1+al*np.cos(phi)))) / (al2-1)
        R2 = R2 + (2*j - nn)*R1 / (j + (1-j)*al2)

    else:
        R2=np.NaN

    return (R1,R2)<|MERGE_RESOLUTION|>--- conflicted
+++ resolved
@@ -120,24 +120,14 @@
     stop = time.time()
     if verbose: print('integrating in theta...%0.2f s'%(stop-start))
 
-<<<<<<< HEAD
     # integrate in r1
-    if verbose: print('integrating in r...',end="\r")
-=======
-    # integrate in r
     print('integrating in r...',end="\r")
->>>>>>> ca62aa7a
     start = time.time()
     (r_s, I_ph, I_t, I_sig) = r_integrate(a,r_o,lam,eta, r1,r2,r3,r4,tausteps,
                                           do_phi_and_t=do_phi_and_t)
     stop = time.time()
-<<<<<<< HEAD
-    if verbose: print('integrating in r...%0.2f s'%(stop-start))
-
-=======
     print('integrating in r...%0.2f s'%(stop-start))
-    
->>>>>>> ca62aa7a
+
     # combine integrals to get phi, t, and sigma as a function of time
     sig_s = 0 + I_sig + a**2 * G_t # GL19a 15
     t_s = 0 + I_t + a**2 * G_t     # GL19a 12
