# Analytic raytracing from formalism in Gralla+Lupsasa 2019a,b
# 19a: https://arxiv.org/pdf/1910.12881.pdf
# 19b: https://arxiv.org/pdf/1910.12873.pdf

# TODO run in parallel for speedup?
# TODO what to do at spin limit (seems ok down to spin 1.e-6) ? upper spin limit?
#    - spin 0 should work now. spin=1 untested
# TODO what to do at exactly th_o = 0? th_o = pi/2?
#    - th_o=pi/2 should work now. th_o = 0 doesn't.
# TODO what to do if we have double roots r3==r4 / land exactly on the critical curve?
# TODO -- add image plane transformations for a<0, th_o>pi/2?

import numpy as np
import scipy.special as sp
import mpmath
import matplotlib.pyplot as plt
from mpl_toolkits.mplot3d import Axes3D
from tqdm import tqdm
import time
<<<<<<< HEAD
from kgeo.kerr_raytracing_utils import *
from kgeo.gsl_ellip_binding import ellip_pi_gsl
import xarray as xr
=======
from kerr_raytracing_utils import *
import h5py
>>>>>>> 75a678d0

SPIN = 0.94
INC = 20*np.pi/180.
ROUT = 1000. #4.e10 # sgra distance in M
NGEO = 250
NPIX = 1000
MAXTAUFRAC = (1. - 1.e-10) # NOTE: if we go exactly to tau_tot t and phi diverge on horizon

# GSL elliptic functions
<<<<<<< HEAD
ellippi_arr_gsl = np.frompyfunc(ellip_pi_gsl,3,1)

def raytrace_ana(a=0.94, th_o=20*np.pi/180., r_o=ROUT,
                 alpha=np.linspace(-8,8,NPIX), beta=0*np.ones(NPIX), ngeo=NGEO,
                 do_phi_and_t=True, plotdata=True):
=======
SCIPY = True
GSL = False
if SCIPY:
    from scipy_ellip_binding import ellip_pi_arr
    ellippi_arr = ellip_pi_arr
    #sellippi_arr = np.vectorize(ellip_pi)
elif GSL:
    from gsl_ellip_binding import ellip_pi_gsl
    ellippi_arr_gsl = np.frompyfunc(ellip_pi_gsl,3,1)
    ellippi_arr = ellippi_arr_gsl
else:
    raise Exception("no elliptic Pi option chosen!")


pix_1d = np.linspace(-6,0,NPIX)
alpha_default = pix_1d
beta_default = 0*pix_1d
#alpha_default = np.hstack((pix_1d,0*pix_1d+1.e-2))
#beta_default = np.hstack((0*pix_1d,pix_1d))

#TODO -- errors in phi raytracing with alpha=0,beta!=0.
def raytrace_ana(a=SPIN,
                 observer_coords = [0,ROUT,INC,0],
                 image_coords = [alpha_default, beta_default],
                 ngeo=NGEO,
                 do_phi_and_t=True,
                 savedata=False, plotdata=True):

    tstart = time.time()

    [_, r_o, th_o, _] = observer_coords # assumes ph_o = 0
    [alpha, beta] = image_coords

>>>>>>> 75a678d0
    # checks
    if not (isinstance(a,float) and (0<=a<1)):
        raise Exception("a should be a float in range [0,1)")
    if not (isinstance(r_o,float) and (r_o>=100)):
        raise Exception("r_o should be a float >= 100")
    if not (isinstance(th_o,float) and (0<th_o<=np.pi/2.)):
        raise Exception("th_o should be a float in range (0,pi/2)")
    if not isinstance(alpha, np.ndarray): alpha = np.array([alpha]).flatten()
    if not isinstance(beta, np.ndarray): beta = np.array([beta]).flatten()
    if len(alpha) != len(beta):
        raise Exception("alpha, beta are different lengths!")

    print('calculating preliminaries...')

    # horizon radii
    rplus  = 1 + np.sqrt(1-a**2)
    rminus = 1 - np.sqrt(1-a**2)

    # conserved quantities
    lam = -alpha*np.sin(th_o)
    eta = (alpha**2 - a**2)*np.cos(th_o)**2 + beta**2
    # spin zero should have no vortical geodesics
    if(a<MINSPIN and np.any(eta<0)):
        eta[eta<0]=EP # TODO ok?
        print("WARNING: there were eta<0 points for spin %f<MINSPIN!"%a)

    # sign of final angular momentum
    s_o = my_sign(beta)

    # angular turning points and number of equatorial crossings
    (u_plus, u_minus, th_plus, th_minus, thclass) = angular_turning(a, th_o, lam, eta)

    # radial roots and radial motion case
    (r1, r2, r3, r4, rclass) = radial_roots(a, lam, eta)

    # total Mino time to infinity
    tau_tot = mino_total(a, r_o, eta, r1, r2, r3, r4)

    # define steps equally spaced in Mino time tau
    # rays have equal numbers of steps -- step size dtau depends on the ray
    # mino time is positive back from screen in GL19b conventions
    dtau = MAXTAUFRAC*tau_tot / (ngeo - 1)
    tausteps = np.linspace(0, MAXTAUFRAC*tau_tot, ngeo)

    # integrate in theta
    print('integrating in theta...',end="\r")
    start = time.time()
    (th_s, G_ph, G_t) = th_integrate(a,th_o,s_o,lam,eta,u_plus,u_minus,tausteps,
                                     do_phi_and_t=do_phi_and_t)
    stop = time.time()
    print('integrating in theta...%0.2f s'%(stop-start))

    # integrate in r1
    print('integrating in r...',end="\r")
    start = time.time()
    (r_s, I_ph, I_t, I_sig) = r_integrate(a,r_o,lam,eta, r1,r2,r3,r4,tausteps,
                                          do_phi_and_t=do_phi_and_t)
    stop = time.time()
    print('integrating in r...%0.2f s'%(stop-start))

    # combine integrals to get phi, t, and sigma as a function of time
    sig_s = 0 + I_sig + a**2 * G_t # GL19a 15
    t_s = 0 + I_t + a**2 * G_t # GL19a 12
    ph_s = 0 + I_ph + lam*G_ph # GL19a 11

<<<<<<< HEAD
    # put phi in range (-pi,pi)
    #ph_s = np.mod(ph_s - np.pi, 2*np.pi) - np.pi
    output = xr.Dataset(
        data_vars={
            'spin': a, 
            'inc': th_o,
            'alpha': ('pix', alpha),
            'beta': ('pix', beta),
            't': (['geo', 'pix'], t_s),
            'r': (['geo', 'pix'], r_s),
            'theta': (['geo', 'pix'], th_s),
            'phi': (['geo', 'pix'], ph_s),
            'affine': (['geo', 'pix'], sig_s),
            'mino': (['geo', 'pix'], tausteps),
            'x': (['geo', 'pix'],  r_s * np.cos(ph_s) * np.sin(th_s)),
            'y': (['geo', 'pix'],  r_s * np.sin(ph_s) * np.sin(th_s)),
            'z': (['geo', 'pix'],  r_s * np.cos(th_s)),
            'r_o': r_o
        }
    )
    
    piecwise_dist = np.sqrt(output.x.diff('geo')**2 + output.y.diff('geo')**2 + output.z.diff('geo')**2)
    piecwise_dist = xr.concat((xr.zeros_like(output.x.isel(geo=0)), piecwise_dist), dim='geo').fillna(0.0)
    output = output.assign(deltas=(['pix', 'geo'], piecwise_dist))
    output = output.transpose('pix', 'geo')
    
    if plotdata and do_phi_and_t:
        print('plotting data...')
        plotgeos(a,th_o,r_o,Nmax_eq,r_s,th_s,ph_s)

    print('done!')
    return output
    # return(n_tot,Nmax_eq,tausteps,t_s,r_s,th_s,ph_s,sig_s)

def savegeos(a,th_o,r_o,alpha,beta,n_tot,Nmax_eq,tausteps,t_s,r_s,th_s,ph_s,sig_s):
    import h5py
    fname = 'a%0.2f_th%0.2f_geo.h5'%(a,th_o*180/np.pi)
    hf = h5py.File(fname,'w')
    hf.create_dataset('spin',data=a)
    hf.create_dataset('inc',data=th_o)
    hf.create_dataset('alpha',data=alpha)
    hf.create_dataset('beta',data=beta)
    hf.create_dataset('t',data=t_s)
    hf.create_dataset('r',data=r_s)
    hf.create_dataset('theta',data=th_s)
    hf.create_dataset('phi',data=ph_s)
    hf.create_dataset('affine',data=sig_s)
    hf.create_dataset('mino',data=tausteps)
    #hf.create_dataset('eq_crossings',data=Nmax_eq)
    #hf.create_dataset('frac_orbits',data=n_tot)
    hf.close()

def plotgeos(a,th_o,r_o,Nmax_eq,r_s,th_s,ph_s,xlim=10,rmax=12):
    rplus  = 1 + np.sqrt(1-a**2)
=======
    # create Geodesics object
    affinesteps = sig_s
    geo_coords = [t_s,r_s,th_s,ph_s]
    geos = Geodesics(a, observer_coords, image_coords, tausteps, affinesteps, geo_coords)

    if savedata and do_phi_and_t:
        print('saving data...')
        try:
            geos.savegeos()
        except:
            print("Error saving to file!")
    if plotdata and do_phi_and_t:
        print('plotting data...')
        try:
            plt.ion()
            geos.plotgeos()
            plt.show()
        except:
            print("Error plotting data!")
>>>>>>> 75a678d0

    tstop = time.time()
    print('done!  ', tstop-tstart, ' seconds!')
    return geos


def th_integrate(a,th_o, s_o,lam, eta, u_plus, u_minus, tausteps,
                 do_phi_and_t=True):
    if not (isinstance(a,float) and (0<=a<1)):
        raise Exception("a should be a float in range [0,1)")
    if not isinstance(s_o, np.ndarray): s_o = np.array([s_o]).flatten()
    if not isinstance(eta, np.ndarray): eta= np.array([eta]).flatten()
    if not isinstance(lam, np.ndarray): lam= np.array([lam]).flatten()
    if not isinstance(u_plus, np.ndarray): u_plus = np.array([u_plus]).flatten()
    if not isinstance(u_minus, np.ndarray): u_minus = np.array([u_minus]).flatten()
    if not(len(s_o)==len(eta)==len(lam)==len(u_plus)==len(u_minus)):
        raise Exception("inputs to th_integrate not the same length!")
    if not(tausteps.shape[-1]==len(s_o)):
        raise Exception("tausteps has incompatible shape in th_integrate!")

    # output arrays
    th_s = np.zeros(tausteps.shape)
    G_ph = np.zeros(tausteps.shape)
    G_t  = np.zeros(tausteps.shape)

    # ordinary motion:
    if(np.any(eta>0.)):
        mask = eta>=0.
        up = u_plus[mask]
        um = u_minus[mask]
        s = s_o[mask]

        # compute factors up/um and a**2 * um (in zero spin limit)
        if(a<MINSPIN):
            uratio = np.zeros(eta.shape)
            a2um = -(eta+lam**2)
        else:
            uratio = up/um
            a2um = a**2 * um

        ## compute antideriviatives at the origin
        pref = 1/np.sqrt(-a2um)
        k = uratio # k<0 since um<0 for eta>0
        elliparg = np.arcsin(np.cos(th_o)/np.sqrt(up))

        #Gth_o, GL19a, 29
        F =  sp.ellipkinc(elliparg,k)
        Gth_o = -pref * F

        if do_phi_and_t:
            #Gph_o , GL 19a, 30
            Gph_o = -pref * ellippi_arr(up, elliparg, k)

            #Gt_o , GL 19a, 31
            maskk = (k==0)
            Gt_o = np.zeros(k.shape)
            if np.any(maskk): # limit as k-> 0, occurs when a==0
                Gt_o[maskk] = 0.125*(-2*elliparg + np.sin(2*elliparg))[maskk]
            if np.any(~maskk):
                Gt_o[~maskk] = 2*up*pref* (sp.ellipeinc(elliparg,k) - F)[~maskk]/(2*k[~maskk]) # GL 19a, 31

        ## compute the amplitude Phi_tau
        snarg = np.sqrt(-a2um)*(-tausteps[:,mask] + s*Gth_o)
        snarg = snarg.astype(float)

        sinPhi_tau = np.zeros(snarg.shape)
        Phi_tau = np.zeros(snarg.shape)

        # for very small arguments, use lim x->0 sn(x,k)=lim am(x,k)=x
        jmask = np.abs(snarg) < EP # TODO what value cutoff?
        if np.any(jmask):
            sinPhi_tau[jmask] = snarg[jmask]
            Phi_tau[jmask] = snarg[jmask]

        # for other arguments use some elliptic function identities
        # https://functions.wolfram.com/EllipticFunctions/JacobiAmplitude/introductions/JacobiPQs/ShowAll.html
        # TODO test accuracy more
        if np.any(~jmask):
            m = (k/(k-1)) # real, in (0,1) since k<0
            m = np.outer(np.ones(snarg.shape[0]),m)[~jmask]
            ellipfuns = sp.ellipj(snarg[~jmask]/np.sqrt(1-m), m)
            #sn(sqrt(1-m)x | k) = sqrt(1-m)*sn(x|m)/dn(x|m)
            sinPhi_tau[~jmask] = np.sqrt(1-m) * ellipfuns[0]/ellipfuns[2]
            #am(sqrt(1-m)x | k) = pi/2 - am(K(m) - x | m for m <=1
            Phi_tau[~jmask] = 0.5*np.pi-sp.ellipj(sp.ellipk(m) - snarg[~jmask]/np.sqrt(1-m), m)[3]

        # solution for theta_o GL19a 49
        th_s[:,mask] = (np.arccos(-s*np.sqrt(up)*sinPhi_tau)).astype(float)

        if do_phi_and_t:

            # G_phi integral GL19a 47
            G_ph[:,mask] = (pref*ellippi_arr(up, Phi_tau, k) - s*Gph_o).astype(float)

            # G_t integral GL19a, 48
            maskk = (k==0)
            Gtout = np.zeros(Phi_tau.shape)
            if np.any(maskk): # limit as k-> 0, occurs when a==0
                Gtout[:,maskk] = 0.125*(-2*Phi_tau + np.sin(2*Phi_tau))[:,maskk]
            if np.any(~maskk):
                Gtout[:,~maskk] = (2*up*pref* (sp.ellipeinc(Phi_tau,k) - F))[:,~maskk]/(2*k[~maskk]) # GL 19a, 31
            G_t[:,mask] = Gtout


    # vortical motion cause
    # most eta=0 exact points are a limit of vortical motion
    if(np.any(eta<=0.)):
        if(a<MINSPIN):
            raise Exception("below MINSPIN but there are eta<0 points in th_integrate!")

        mask = eta<0.
        up = u_plus[mask]
        um = u_minus[mask]
        s = s_o[mask]

        uratio = up/um
        a2um = a**2 * um

        ## compute antideriviatives at the origin
        h = 1. # sign(cos(th)) GL19a 54, we always consider northern hemisphere
        prefA = 1/np.sqrt(a2um) # u_minus>0 always for eta<0
        prefB = prefA / (1.-um)
        prefC = np.sqrt(um/a**2)
        Nu_o = np.arcsin(np.sqrt((np.cos(th_o)**2 - um)/(up-um))) # GL19a, 59
        k = 1 - uratio # again, k<0 always since for eta<0 up>um>0
        upm = (up-um)/(1.-um)

        #Gth_o , GL19a 56
        Gth_o = -h*prefA * sp.ellipkinc(Nu_o, k)

        if do_phi_and_t:
            #Gph_o , GL19a 57
            Gph_o = -h*prefB * ellippi_arr(upm,Nu_o,k)

            #Gt_o  , GL19a 58
            Gt_o  = -h*prefC * sp.ellipeinc(Nu_o,k)

        ## compute the amplitude Nu_tau
        snarg = np.sqrt(a2um)*(-tausteps[:,mask] + s*Gth_o)
        snarg = snarg.astype(float)

        sinNu_tau = np.zeros(snarg.shape)
        Nu_tau = np.zeros(snarg.shape)

        # for very small arguments, use lim x->0 sn(x,k)=lim am(x,k)=x
        jmask = np.abs(snarg) < EP # TODO what value cutoff?
        if np.any(jmask):
            sinNu_tau[jmask] = snarg[jmask]
            Nu_tau[jmask] = snarg[jmask]

        # for other arguments use some elliptic function identities
        # https://functions.wolfram.com/EllipticFunctions/JacobiAmplitude/introductions/JacobiPQs/ShowAll.html
        # TODO test accuracy more
        if np.any(~jmask):
            m = (k/(k-1)) # real, in (0,1) since k<0
            m = np.outer(np.ones(snarg.shape[0]),m)[~jmask]
            ellipfuns = sp.ellipj(snarg[~jmask]/np.sqrt(1-m), m)
            #sn(sqrt(1-m)x | k) = sqrt(1-m)*sn(x|m)/dn(x|m)
            sinNu_tau[~jmask] = np.sqrt(1-m) * ellipfuns[0]/ellipfuns[2]
            #am(sqrt(1-m)x | k) = pi/2 - am(K(m) - x | m for m <=1
            Nu_tau[~jmask] = 0.5*np.pi-sp.ellipj(sp.ellipk(m) - snarg[~jmask]/np.sqrt(1-m), m)[3]

        # solution for theta_o GL19a 49
        th_s[:,mask] = (np.arccos(h*np.sqrt(um + (up-um)*sinNu_tau**2))).astype(float)

        if do_phi_and_t:

            # G_phi integral GL19a 67
            G_ph[:,mask] = (prefB * ellippi_arr(upm,Nu_tau,k) - s*Gph_o).astype(float)

            # G_t integral GL19a, 68
            G_t[:,mask] = (prefC * sp.ellipeinc(Nu_tau,k) - s*Gt_o).astype(float)


    return (th_s, G_ph, G_t)


def r_integrate(a,r_o,lam,eta, r1,r2,r3,r4,tausteps,
                do_phi_and_t=True):

    # Follow G19a, interchange source <--> observer labels and send tau -> -tau

    # checks
    if not (isinstance(a,float) and (0<=a<1)):
        raise Exception("a should be a float in range [0,1)")
    if not (isinstance(r_o,float) and (r_o>=100)):
        raise Exception("r_o should be a float > 100")
    if not isinstance(lam, np.ndarray): lam  = np.array([lam]).flatten()
    if not isinstance(eta, np.ndarray): eta = np.array([eta]).flatten()
    if not isinstance(r1, np.ndarray): r1 = np.array([r1]).flatten()
    if not isinstance(r2, np.ndarray): r2 = np.array([r2]).flatten()
    if not isinstance(r3, np.ndarray): r3 = np.array([r3]).flatten()
    if not isinstance(r4, np.ndarray): r4 = np.array([r4]).flatten()
    if not(len(lam)==len(eta)==len(r1)==len(r2)==len(r3)==len(r4)):
        raise Exception("inputs to r_integrate not the same length!")
    if not(tausteps.shape[-1]==len(eta)):
        raise Exception("tausteps has incompatible shape in r_integrate!")

    # horizons
    rplus  = 1 + np.sqrt(1-a**2)
    rminus = 1 - np.sqrt(1-a**2)

    # output arrays
    r_s = np.zeros(tausteps.shape)
    I_p = np.zeros(tausteps.shape)
    I_m = np.zeros(tausteps.shape)
    I_1  = np.zeros(tausteps.shape)
    I_2  = np.zeros(tausteps.shape)

    s = 1 # the final radial sign at the observer screen is POSITIVE

    # TODO what to do if we are exactly on the critical curves of double roots between regions?

    # no real roots -- region IV, case 4
    mask_4 = (np.imag(r1) != 0)
    if np.any(mask_4):
        tau = tausteps[:,mask_4]

        # real and imaginary parts of r4,r2, GL19a B10, B11
        a1 = np.imag(r4)[mask_4] # a1 > 0
        b1 = np.real(r4)[mask_4] # b1 > 0
        a2 = np.imag(r2)[mask_4] # a2 > 0
        b2 = np.real(r2)[mask_4] # b2 < 0

        # parameters for case 4
        CC = np.sqrt((a1-a2)**2 + (b1-b2)**2) # equal to sqrt(r31*r42)>0, GL19a B85
        DD = np.sqrt((a1+a2)**2 + (b1-b2)**2) # equal to sqrt(r32*r41)>0, GL19a B85
        k4 = (4*CC*DD)/((CC+DD)**2) # 0<k4<1, GL19a B87

        x4rp = (rplus  + b1)/a2 # GL19a, B83 at horizon
        x4rm = (rminus + b1)/a2 # GL19a, B83 at inner horizon
        if r_o==np.infty:
            x4ro = np.infty # GL19a, B83 for observer at r_o
        else:
            x4ro = (r_o + b1)/a2 # GL19a, B83 for observer at r_o

        g0 = np.sqrt((4*a2**2 - (CC-DD)**2)/ ((CC+DD)**2 - 4*a2**2)) # 0<g0<1, GL19a B88
        gp = (g0*x4rp - 1.)/(g0 + x4rp) # B96
        gm = (g0*x4rm - 1.)/(g0 + x4rm) # B96

        # Find r_s
        auxarg = np.arctan(x4ro) + np.arctan(g0)
        pref = 2./(CC+DD)
        Ir_o = pref*sp.ellipkinc(auxarg,k4)# GL 19a B101
        X4 = (1./pref)*(s*(-tau) + Ir_o) # GL19a B104

        ellipfuncs = sp.ellipj(X4,k4) # should work fine because 0 < k4 < 1
        #amX4 = np.arcsin(ellipfuncs[0])  # arcsin does not account for full range!
        amX4 = ellipfuncs[3]
        scX4 = ellipfuncs[0]/ellipfuncs[1] # sc = sn/cn
        rs = -a2*(g0 - scX4)/(1 + g0*scX4) - b1 # B109
        r_s[:,mask_4] = rs

        if do_phi_and_t:
            # auxillary functions
            def S1_S2(al,phi,j,ret_s2=True): #B92 and B93
                al2 = al*al
                al2p1 = 1 + al2
                al2j = 1 - j + al2
                s2phi = np.sqrt(1.- j*(np.sin(phi))**2)

                p2 = np.sqrt(al2p1 / al2j)
                f2 = 0.5*p2*np.log(np.abs(((1-p2)*(1+p2*s2phi))/((1+p2)*(1-p2*s2phi))))


                # definitions of functions in this region should keep things in the allowed prange
                F = sp.ellipkinc(phi,j)
                S1 = (F + al2*ellippi_arr(al2p1,phi,j) - al*f2) / al2p1

                if ret_s2:
                    E = sp.ellipeinc(phi,j)
                    tanphi = np.tan(phi)

                    S2a = (1-j)*F + al2*E + al2*s2phi*(al - tanphi)/(1 + al*tanphi) - al2*al
                    S2a = -S2a / (al2p1*al2j)
                    S2b = S1*(1./al2p1 + (1-j)/al2j)
                    S2 = S2a + S2b
                else:
                    S2=np.NaN

                return (S1,S2)

            # building blocks of the path integrals
            S1_a_0, S2_a_0 = S1_S2(g0,amX4,k4,ret_s2=True)
            S1_b_0, S2_b_0 = S1_S2(g0,auxarg,k4,ret_s2=True)
            S1_a_p, _ = S1_S2(gp,amX4,k4,ret_s2=False)
            S1_b_p, _ = S1_S2(gp,auxarg,k4,ret_s2=False)
            S1_a_m, _ = S1_S2(gm,amX4,k4,ret_s2=False)
            S1_b_m, _ = S1_S2(gm,auxarg,k4,ret_s2=False)

            aa0 = (a2/g0)*(1+g0**2)
            Pi_1 = s*pref*aa0*(S1_a_0 - S1_b_0) #B115
            Pi_2 = s*pref*(aa0**2)*(S2_a_0 - S2_b_0) # B115
            Pi_p = s*pref*(1+g0**2)/(g0**2 + g0*x4rp)*(S1_a_p - S1_b_p) #B116
            Pi_m = s*pref*(1+g0**2)/(g0**2 + g0*x4rm)*(S1_a_m - S1_b_m) # B116

            # final integrals
            aa1 =  (a2/g0 - b1)
            I1 = aa1*(-tau) - Pi_1 # B112
            I2 = (aa1**2)*(-tau) - 2*aa1*Pi_1 + Pi_2 #B113
            Ip = g0/(a2-a2*g0*x4rp)*(-tau - Pi_p) # B114
            Im = g0/(a2-a2*g0*x4rm)*(-tau - Pi_m)

            # return output
            I_p[:,mask_4] = Ip
            I_m[:,mask_4] = Im
            I_1[:,mask_4] = I1
            I_2[:,mask_4] = I2

    # two roots (r3, r4) complex -- region III, case 3
    mask_3 = (np.imag(r3) != 0) * (~mask_4)
    if np.any(mask_3):
        tau = tausteps[:,mask_3]

        # real and imaginary parts of r4 GL19a B10
        a1 = np.imag(r4)[mask_3] # a1 > 0
        b1 = np.real(r4)[mask_3] # b1 > 0
        rr1 = np.real(r1)[mask_3] # r1 is real
        rr2 = np.real(r2)[mask_3] # r2 is real
        rr21 = rr2 - rr1
        rrp1 = rplus - rr1
        rrp2 = rplus - rr2
        rrm1 = rminus - rr1
        rrm2 = rminus - rr2
        rro1 = r_o - rr1
        rro2 = r_o - rr2

        # parameters for case 3
        AA = np.sqrt(a1**2 + (b1-rr2)**2) # equal to sqrt(r32*r42)>0, GL19a B85
        BB = np.sqrt(a1**2 + (b1-rr1)**2) # equal to sqrt(r31*r41)>0, GL19a B85
        k3 = ((AA + BB)**2 - rr21**2)/(4*AA*BB) # 0<k3<1, GL19a B59

        x3rp = (AA*rrp1 - BB*rrp2)/(AA*rrp1 + BB*rrp2) # GL19a, B55
        x3rm = (AA*rrm1 - BB*rrm2)/(AA*rrm1 + BB*rrm2) # GL19a, B55
        if r_o==np.infty:
            x3ro = (AA - BB)/(AA + BB)  # GL19a, B55 for observer at r_o
        else:
            x3ro = (AA*rro1 - BB*rro2)/(AA*rro1 + BB*rro2)

        alp = -1./x3rp # B66
        alm = -1./x3rm
        al0 = (BB + AA) / (BB - AA) # B58

        # Find r_s
        auxarg = np.arccos(x3ro)
        pref = (1./np.sqrt(AA*BB))
        Ir_o = pref*sp.ellipkinc(auxarg,k3)# GL 19a B101
        X3 = (1./pref)*(-tau + s*Ir_o) # GL19a B74

        ellipfuncs = sp.ellipj(X3,k3) # should work fine because 0 < k3 < 1
        amX3 = ellipfuncs[3]
        cnX3 = ellipfuncs[1]
        rs_num = (BB*rr2 - AA*rr1) + (BB*rr2 + AA*rr1)*cnX3 # B75
        rs_denom = (BB-AA) + (BB+AA)*cnX3
        rs = rs_num / rs_denom
        r_s[:,mask_3] = rs

        if do_phi_and_t:

            # auxillary functions
            # TODO al->0 limit??
            def R1_R2(al,phi,j,ret_r2=True): #B62 and B65
                al2 = al**2
                s2phi = np.sqrt(1-j*np.sin(phi)**2)
                p1 = np.sqrt((al2 -1)/(j+(1-j)*al2))
                f1 = 0.5*p1*np.log(np.abs((p1*s2phi+np.sin(phi))/(p1*s2phi-np.sin(phi))))
                nn = al2/(al2-1)
                R1 = (ellippi_arr(nn,phi,j) - al*f1)/(1-al2)

                if ret_r2:
                    F = sp.ellipkinc(phi,j)
                    E = sp.ellipeinc(phi,j)
                    R2 = (F - (al2/(j+(1-j)*al2))*(E - al*np.sin(phi)*s2phi/(1+al*np.cos(phi)))) / (al2-1)
                    R2 = R2 + (2*j - nn)*R1 / (j + (1-j)*al2)

                else:
                    R2=np.NaN

                return (R1,R2)

            # # building blocks of the path integrals
            R1_a_0, R2_a_0 = R1_R2(al0,amX3,k3)
            R1_b_0, R2_b_0 = R1_R2(al0,auxarg,k3)
            R1_a_p, _ = R1_R2(alp,amX3,k3,ret_r2=False)
            R1_b_p, _ = R1_R2(alp,auxarg,k3,ret_r2=False)
            if a>MINSPIN:
                R1_a_m, _ = R1_R2(alm,amX3,k3,ret_r2=False)
                R1_b_m, _ = R1_R2(alm,auxarg,k3,ret_r2=False)
            else:
                R1_a_m = np.zeros(R1_a_p.shape)
                R1_b_m = np.zeros(R1_a_p.shape)

            Pi_1 = ((2*rr21*np.sqrt(AA*BB))/(BB**2-AA**2)) * (R1_a_0 - s*R1_b_0) # B81
            Pi_2 = ((2*rr21*np.sqrt(AA*BB))/(BB**2-AA**2))**2 * (R2_a_0 - s*R2_b_0) # B81
            Pi_p = ((2*rr21*np.sqrt(AA*BB))/(BB*rrp2 - AA*rrp1))*(R1_a_p - s*R1_b_p) # B82
            Pi_m = ((2*rr21*np.sqrt(AA*BB))/(BB*rrm2 - AA*rrm1))*(R1_a_m - s*R1_b_m) # B82

            # final integrals
            pref = ((BB*rr2 + AA*rr1)/(BB+AA))
            I1 = pref*(-tau) + Pi_1 # B78
            I2 = pref**2*(-tau) + 2*pref*Pi_1 + np.sqrt(AA*BB)*Pi_2 # B79
            Ip = -((BB+AA)*(-tau) + Pi_p) / (BB*rrp2 + AA*rrp1) # B80
            Im = -((BB+AA)*(-tau) + Pi_m) / (BB*rrm2 + AA*rrm1) # B80

            # return output
            I_p[:,mask_3] = Ip
            I_m[:,mask_3] = Im
            I_1[:,mask_3] = I1
            I_2[:,mask_3] = I2

    # all roots real - case 2, region II OR region I
    mask_2 = (np.imag(r3) == 0.) * (~mask_3)
    if np.any(mask_2):
        tau = tausteps[:,mask_2]

        # roots in this region
        rr1 = np.real(r1)[mask_2]
        rr2 = np.real(r2)[mask_2]
        rr3 = np.real(r3)[mask_2]
        rr4 = np.real(r4)[mask_2]
        rr31 = rr3 - rr1
        rr32 = rr3 - rr2
        rr41 = rr4 - rr1
        rr42 = rr4 - rr2
        rr43 = rr4 - rr3
        rrp3 = rplus - rr3
        rrm3 = rminus - rr3
        rrp4 = rplus - rr4
        rrm4 = rminus - rr4

        # parameters for case 2
        k2 = (rr32*rr41)/(rr31*rr42)# 0<k=k2<1, GL19a B13

        x2rp = np.sqrt((rr31*rrp4)/(rr41*rrp3)) # GL19a, B35
        x2rp = np.sqrt((rr31*rrm4)/(rr41*rrm3)) # GL19a, B35
        if r_o==np.infty:
            x2ro = np.sqrt(rr31/rr41) # B35, for observer at r_o
        else:
            x2ro = np.sqrt((rr31*(r_o-rr4))/(rr41*(r_o-rr3)))# GL19a, B35

        # Find r_s
        auxarg = np.arcsin(x2ro)
        Ir_o = 2*sp.ellipkinc(auxarg,k2)/np.sqrt(rr31*rr42)# GL 19a B40
        X2 = 0.5*np.sqrt(rr31*rr42)*(-tau + s*Ir_o) # GL19a B45

        ellipfuncs = sp.ellipj(X2,k2) # should work fine because 0 < k3 < 1
        snX2 = ellipfuncs[0]
        cnX2 = ellipfuncs[1]
        dnX2 = ellipfuncs[2]
        amX2 = ellipfuncs[3]
        rs_num = (rr4*rr31 - rr3*rr41*(snX2)**2) # B 46
        rs_denom = (rr31 - rr41*(snX2)**2)
        rs = rs_num / rs_denom
        r_s[:,mask_2] = rs

        if do_phi_and_t:

            # building blocks of the path integrals
            dX2dtau = -0.5*np.sqrt(rr31*rr42)
            dsn2dtau = 2*snX2*cnX2*dnX2*dX2dtau
            drsdtau = rr31*rr43*rr41*dsn2dtau / ((rr31 - rr41*snX2**2)**2)
            drsdtau *= -1 # TODO because we take tau->-tau we need this sign change
            Rpot_o = (r_o-rr1)*(r_o-rr2)*(r_o-rr3)*(r_o-rr4)
            drsdtau_o = s*np.sqrt(Rpot_o)
            H =  drsdtau / (rs - rr3) - drsdtau_o/(r_o - rr3) #B51
            E = np.sqrt(rr31*rr42)*(sp.ellipeinc(amX2,k2) - s*sp.ellipeinc(auxarg,k2)) # B52
            Pi_1 = (2./np.sqrt(rr31*rr42))*(ellippi_arr(rr41/rr31,amX2,k2)-s*ellippi_arr(rr41/rr31,auxarg,k2)) # B53
            Pi_p = (2./np.sqrt(rr31*rr42))*(rr43/(rrp3*rrp4))*(ellippi_arr((rrp3*rr41)/(rrp4*rr31),amX2,k2)-
                                                             s*ellippi_arr((rrp3*rr41)/(rrp4*rr31),auxarg,k2))
            Pi_m = (2./np.sqrt(rr31*rr42))*(rr43/(rrm3*rrm4))*(ellippi_arr((rrm3*rr41)/(rrm4*rr31),amX2,k2)-
                                                             s*ellippi_arr((rrm3*rr41)/(rrm4*rr31),auxarg,k2))

            # final integrals
            I1 = rr3*(-tau) + rr43*Pi_1 # B48
            I2 = H - 0.5*(rr1*rr4 + rr2*rr3)*(-tau) - E # B49
            Ip = tau/rrp3 - Pi_p # B50
            Im = tau/rrm3 - Pi_m # B50

            # return output
            I_p[:,mask_2] = Ip
            I_m[:,mask_2] = Im
            I_1[:,mask_2] = I1
            I_2[:,mask_2] = I2

    # get I_phi, I_t, I_sigma
    I_0 = -tausteps
    I_phi = (2*a/(rplus-rminus))*((rplus - 0.5*a*lam)*I_p - (rminus - 0.5*a*lam)*I_m) # B1
    I_tA = (4/(rplus-rminus))*((rplus**2 - 0.5*a*lam*rplus)*I_p - (rminus**2 - 0.5*a*lam*rminus)*I_m) # B2
    I_t = I_tA + 4*I_0 + 2*I_1 + I_2
    I_sig = I_2

    return (r_s, I_phi, I_t, I_sig)<|MERGE_RESOLUTION|>--- conflicted
+++ resolved
@@ -17,14 +17,9 @@
 from mpl_toolkits.mplot3d import Axes3D
 from tqdm import tqdm
 import time
-<<<<<<< HEAD
 from kgeo.kerr_raytracing_utils import *
 from kgeo.gsl_ellip_binding import ellip_pi_gsl
-import xarray as xr
-=======
-from kerr_raytracing_utils import *
 import h5py
->>>>>>> 75a678d0
 
 SPIN = 0.94
 INC = 20*np.pi/180.
@@ -34,13 +29,6 @@
 MAXTAUFRAC = (1. - 1.e-10) # NOTE: if we go exactly to tau_tot t and phi diverge on horizon
 
 # GSL elliptic functions
-<<<<<<< HEAD
-ellippi_arr_gsl = np.frompyfunc(ellip_pi_gsl,3,1)
-
-def raytrace_ana(a=0.94, th_o=20*np.pi/180., r_o=ROUT,
-                 alpha=np.linspace(-8,8,NPIX), beta=0*np.ones(NPIX), ngeo=NGEO,
-                 do_phi_and_t=True, plotdata=True):
-=======
 SCIPY = True
 GSL = False
 if SCIPY:
@@ -74,7 +62,6 @@
     [_, r_o, th_o, _] = observer_coords # assumes ph_o = 0
     [alpha, beta] = image_coords
 
->>>>>>> 75a678d0
     # checks
     if not (isinstance(a,float) and (0<=a<1)):
         raise Exception("a should be a float in range [0,1)")
@@ -140,62 +127,6 @@
     t_s = 0 + I_t + a**2 * G_t # GL19a 12
     ph_s = 0 + I_ph + lam*G_ph # GL19a 11
 
-<<<<<<< HEAD
-    # put phi in range (-pi,pi)
-    #ph_s = np.mod(ph_s - np.pi, 2*np.pi) - np.pi
-    output = xr.Dataset(
-        data_vars={
-            'spin': a, 
-            'inc': th_o,
-            'alpha': ('pix', alpha),
-            'beta': ('pix', beta),
-            't': (['geo', 'pix'], t_s),
-            'r': (['geo', 'pix'], r_s),
-            'theta': (['geo', 'pix'], th_s),
-            'phi': (['geo', 'pix'], ph_s),
-            'affine': (['geo', 'pix'], sig_s),
-            'mino': (['geo', 'pix'], tausteps),
-            'x': (['geo', 'pix'],  r_s * np.cos(ph_s) * np.sin(th_s)),
-            'y': (['geo', 'pix'],  r_s * np.sin(ph_s) * np.sin(th_s)),
-            'z': (['geo', 'pix'],  r_s * np.cos(th_s)),
-            'r_o': r_o
-        }
-    )
-    
-    piecwise_dist = np.sqrt(output.x.diff('geo')**2 + output.y.diff('geo')**2 + output.z.diff('geo')**2)
-    piecwise_dist = xr.concat((xr.zeros_like(output.x.isel(geo=0)), piecwise_dist), dim='geo').fillna(0.0)
-    output = output.assign(deltas=(['pix', 'geo'], piecwise_dist))
-    output = output.transpose('pix', 'geo')
-    
-    if plotdata and do_phi_and_t:
-        print('plotting data...')
-        plotgeos(a,th_o,r_o,Nmax_eq,r_s,th_s,ph_s)
-
-    print('done!')
-    return output
-    # return(n_tot,Nmax_eq,tausteps,t_s,r_s,th_s,ph_s,sig_s)
-
-def savegeos(a,th_o,r_o,alpha,beta,n_tot,Nmax_eq,tausteps,t_s,r_s,th_s,ph_s,sig_s):
-    import h5py
-    fname = 'a%0.2f_th%0.2f_geo.h5'%(a,th_o*180/np.pi)
-    hf = h5py.File(fname,'w')
-    hf.create_dataset('spin',data=a)
-    hf.create_dataset('inc',data=th_o)
-    hf.create_dataset('alpha',data=alpha)
-    hf.create_dataset('beta',data=beta)
-    hf.create_dataset('t',data=t_s)
-    hf.create_dataset('r',data=r_s)
-    hf.create_dataset('theta',data=th_s)
-    hf.create_dataset('phi',data=ph_s)
-    hf.create_dataset('affine',data=sig_s)
-    hf.create_dataset('mino',data=tausteps)
-    #hf.create_dataset('eq_crossings',data=Nmax_eq)
-    #hf.create_dataset('frac_orbits',data=n_tot)
-    hf.close()
-
-def plotgeos(a,th_o,r_o,Nmax_eq,r_s,th_s,ph_s,xlim=10,rmax=12):
-    rplus  = 1 + np.sqrt(1-a**2)
-=======
     # create Geodesics object
     affinesteps = sig_s
     geo_coords = [t_s,r_s,th_s,ph_s]
@@ -215,7 +146,6 @@
             plt.show()
         except:
             print("Error plotting data!")
->>>>>>> 75a678d0
 
     tstop = time.time()
     print('done!  ', tstop-tstart, ' seconds!')
