--- conflicted
+++ resolved
@@ -18,7 +18,6 @@
 from tqdm import tqdm
 import time
 from kgeo.kerr_raytracing_utils import *
-
 import h5py
 
 SPIN = 0.94
@@ -61,17 +60,12 @@
     # checks
     if not (isinstance(a,float) and (0<=np.abs(a)<1)):
         raise Exception("|a| should be a float in range [0,1)")
-<<<<<<< HEAD
-    if (a<0) and verbose:
-        print("WARNING a<0! Not fully verified!")
-=======
-    if (a<0): print("WARNING a<0! Not fully verified!")
->>>>>>> aefd9065
-    if not (isinstance(r_o,float) and (r_o>=100)):
+    if (a<0) and verbose: print("WARNING a<0! Not fully verified!")
+    if not (isinstance(r_o,float) and (r_o>=100)) :
         raise Exception("r_o should be a float > 100")
     if not (isinstance(th_o,float) and (0<th_o<np.pi) and th_o!=0.5*np.pi):
         raise Exception("th_o should be a float in range (0,pi/2) or (pi/2,pi)")
-    if (th_o>np.pi/2.): print("WARNING th_o>pi/2! Not fully verified!")
+    if (th_o>np.pi/2.) and verbose: print("WARNING th_o>pi/2! Not fully verified!")
 
     if not isinstance(alpha, np.ndarray): alpha = np.array([alpha]).flatten()
     if not isinstance(beta, np.ndarray): beta = np.array([beta]).flatten()
