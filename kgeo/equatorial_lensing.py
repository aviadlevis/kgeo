# Calculate lensed curve in image plane of constant radius in source plane
# Gralla & Lupsasca 10 section VI C
# https://arxiv.org/pdf/1910.12873.pdf

import numpy as np
import scipy.special as sp
from scipy.optimize import brentq
from scipy.interpolate import interp1d
from tqdm import tqdm
import matplotlib.pyplot as plt
from kgeo.kerr_raytracing_utils import my_cbrt, radial_roots, mino_total, is_outside_crit, uplus_uminus, n_equatorial_crossings, n_poloidal_orbits
from kgeo.kerr_raytracing_ana import r_integrate
import ehtim.parloop as parloop
import ehtim.observing.obs_helpers as obsh
from multiprocessing import cpu_count, Pool
import os

INF = 1.e50
R0 = np.infty
NPROC = 10

def nmax_equatorial(a, r_o, th_o, alpha, beta):
    """Return the maximum number of equatorial crossings"""

    # checks
    if not (isinstance(a,float) and (0<=np.abs(a)<1)):
        raise Exception("|a| should be a float in range [0,1)")
    if not (isinstance(r_o,float) and (r_o>=100)):
        raise Exception("r_o should be a float > 100")
    if not (isinstance(th_o,float) and (0<th_o<np.pi) and th_o!=0.5*np.pi):
        raise Exception("th_o should be a float in range (0,pi/2) or (pi/2,pi)")

    if not isinstance(alpha, np.ndarray): alpha = np.array([alpha]).flatten()
    if not isinstance(beta, np.ndarray): beta = np.array([beta]).flatten()
    if len(alpha) != len(beta):
        raise Exception("alpha, beta are different lengths!")
    
    # conserved quantities
    lam = -alpha*np.sin(th_o)
    eta = (alpha**2 - a**2)*np.cos(th_o)**2 + beta**2
        
    # radial roots
    (r1,r2,r3,r4,rclass) = radial_roots(a,lam,eta)

    # total Mino time
    Imax = mino_total(a, r_o, eta, r1, r2, r3, r4)

    # number of crossings
    nmax = n_equatorial_crossings(a,th_o,alpha,beta,Imax)
    
    return nmax

def nmax_poloidal(a, r_o, th_o, alpha, beta):
    """Return the maximum number of poloidal orbits"""

    # checks
    if not (isinstance(a,float) and (0<=np.abs(a)<1)):
        raise Exception("|a| should be a float in range [0,1)")
    if not (isinstance(r_o,float) and (r_o>=100)):
        raise Exception("r_o should be a float > 100")
    if not (isinstance(th_o,float) and (0<th_o<np.pi) and th_o!=0.5*np.pi):
        raise Exception("th_o should be a float in range (0,pi/2) or (pi/2,pi)")

    if not isinstance(alpha, np.ndarray): alpha = np.array([alpha]).flatten()
    if not isinstance(beta, np.ndarray): beta = np.array([beta]).flatten()
    if len(alpha) != len(beta):
        raise Exception("alpha, beta are different lengths!")
    
    # conserved quantities
    lam = -alpha*np.sin(th_o)
    eta = (alpha**2 - a**2)*np.cos(th_o)**2 + beta**2
        
    # radial roots
    (r1,r2,r3,r4,rclass) = radial_roots(a,lam,eta)

    # total Mino time
    Imax = mino_total(a, r_o, eta, r1, r2, r3, r4)

    # number of crossings
    nmax = n_poloidal_orbits(a, th_o, alpha, beta, Imax)
    
    return nmax


def r_equatorial(a, r_o, th_o, mbar, alpha, beta):
    """Return (r_s, Ir, Imax, Nmax) where

       r_s is the equatorial emission radius
       Ir is the elapsed Mino time at emission
       Imax is the maximal Mino time on the geodesic
       Nmax is the maximum number of equatorial crossings"""

    # checks
    if not (isinstance(a,float) and (0<=np.abs(a)<1)):
        raise Exception("|a| should be a float in range [0,1)")
    if not (isinstance(r_o,float) and (r_o>=100)):
        raise Exception("r_o should be a float > 100")
    if not (isinstance(th_o,float) and (0<th_o<np.pi) and th_o!=0.5*np.pi):
        raise Exception("th_o should be a float in range (0,pi/2) or (pi/2,pi)")
    if not (isinstance(mbar,int) and (mbar>=0)):
        raise Exception("mbar should be an integer >=0!")

    if not isinstance(alpha, np.ndarray): alpha = np.array([alpha]).flatten()
    if not isinstance(beta, np.ndarray): beta = np.array([beta]).flatten()
    if len(alpha) != len(beta):
        raise Exception("alpha, beta are different lengths!")

    # conserved quantities
    lam = -alpha*np.sin(th_o)
    eta = (alpha**2 - a**2)*np.cos(th_o)**2 + beta**2

    # output arrays
    r_s = np.empty(alpha.shape)
    Ir = np.empty(alpha.shape)
    Imax = np.empty(alpha.shape)
    Nmax = np.empty(alpha.shape)

    # vortical motion
    vortmask = (eta<=0)
    r_s[vortmask] = -1
    Ir[vortmask] = -1
    Imax[vortmask] = -1
    Nmax[vortmask] = -2

    # regular motion
    if np.any(~vortmask):

        lam_reg = lam[~vortmask]
        eta_reg = eta[~vortmask]
        beta_reg = beta[~vortmask]

        # angular turning points
        (u_plus, u_minus, uratio, a2u_minus) = uplus_uminus(a,th_o,lam_reg,eta_reg)

        # equation 12 for F0
        # checks on xFarg should be handled in uplus_uminus function
        xFarg = np.cos(th_o)/np.sqrt(u_plus)
        F0 = sp.ellipkinc(np.arcsin(xFarg), uratio)

        # equation 17 for K
        K = sp.ellipkinc(0.5*np.pi, uratio)

        # radial roots
        (r1,r2,r3,r4,rclass) = radial_roots(a,lam_reg,eta_reg)

        # total Mino time
        Imax_reg = mino_total(a, r_o, eta_reg, r1, r2, r3, r4)

        #Equation 81 for the elapsed mino time Ir at the equator
        #and number of maximual crossings Nmax_eq
        #Note that eqn C8 of Gralla, Lupsasca, Marrone has a typo!
        #using sign(0) = 1
        Nmax_reg = np.empty(Imax_reg.shape)
        Ir_reg = np.empty(Imax_reg.shape)

        # TODO: is this right for th_o > pi/2 ???
        # TODO: shouldn't duplicate function in n_equatorial_crossings!
        if th_o < (np.pi/2.):

            # which subring are we in?
            m = mbar + np.heaviside(beta_reg, 0)
                
            betamask = (beta_reg<=0)
            if np.any(betamask):
                Nmax_reg[betamask] = (np.floor((Imax_reg*np.sqrt(-a2u_minus) - F0) / (2*K)))[betamask]
                Ir_reg[betamask] = ((2*m*K + F0)/np.sqrt(-a2u_minus))[betamask]
            if np.any(~betamask):
                Nmax_reg[~betamask] = (np.floor((Imax_reg*np.sqrt(-a2u_minus) + F0) / (2*K)) - 1)[~betamask]
                Ir_reg[~betamask] = ((2*m*K - F0)/np.sqrt(-a2u_minus))[~betamask]
        else:
            # which subring are we in?
            m = mbar + np.heaviside(-beta_reg, 0)
                    
            betamask = (beta_reg>=0)
            if np.any(betamask):
                Nmax_reg[betamask] = (np.floor((Imax_reg*np.sqrt(-a2u_minus) + F0) / (2*K)))[betamask]
                Ir_reg[betamask] = ((2*m*K - F0)/np.sqrt(-a2u_minus))[betamask]
            if np.any(~betamask):
                Nmax_reg[~betamask] = (np.floor((Imax_reg*np.sqrt(-a2u_minus) - F0) / (2*K)) - 1)[~betamask]
                Ir_reg[~betamask] = ((2*m*K + F0)/np.sqrt(-a2u_minus))[~betamask]
                        
        # calculate the emission radius given the elapsed mino time
        # TODO -- clean up hacky indexing here
        r_s_reg,_,_,_ = r_integrate(a,r_o,lam_reg,eta_reg,
                                    r1,r2,r3,r4,Ir_reg.reshape(1,len(Ir_reg)),
                                    do_phi_and_t=False)
        r_s_reg = r_s_reg[0]
        r_s_reg[Nmax_reg < mbar] = 0

        # return data
        r_s[~vortmask] = r_s_reg
        Ir[~vortmask] = Ir_reg
        Imax[~vortmask] = Imax_reg
        Nmax[~vortmask] = Nmax_reg

    return (r_s, Ir, Imax, Nmax)

def r_equatorial2(rho, varphi, a, th0, mbar=0):

    # varphi range is [-180,180)

    # image plane coordinates
    alpha = np.cos(varphi)*rho
    beta = np.sin(varphi)*rho

    (r, Ir, Imax, Nmax) = r_equatorial(a, R0, th0, mbar, alpha, beta)


    # fudge to make things continuous
    r = r[0] # TODO 1D
    outside_crit = is_outside_crit(a, th0, alpha, beta)[0]
    if r<=0 and outside_crit==1: #
        r = INF
    elif r<=0:
        r = 1 # this will still be discontinous at the horizon....

    return r

def objfunc(rho, varphi, a, th0, r_target, mbar=0):

    rguess = r_equatorial2(rho, varphi, a, th0, mbar=mbar)
    delta = rguess - r_target

    return delta

<<<<<<< HEAD
def rho_of_req(a, th0, req, mbar=0, varphis=np.linspace(-180,179,360)*np.pi/180):
=======
def rho_of_req(a, th0, req, mbar=0, varphis=None):
    if varphis is None:
        varphis = np.linspace(-180,179,360)*np.pi/180.
>>>>>>> aefd9065

    # bounding ranges eyeballed from Gralla+Lupsasca Fig 6
    if mbar==0:
        rhomin = 0
        rhomax = req + 5
    elif mbar==1:
        rhomin = 0
        rhomax = 100
    else:
        rhomin=1
        rhomax=10

    rhos = np.array([brentq(objfunc, rhomin, rhomax, args=(varphi, a, th0, req, mbar)) for varphi in varphis])
    alphas = np.cos(varphis)*rhos
    betas = np.sin(varphis)*rhos
    return(varphis,rhos,alphas, betas)

def rho_of_req_single(a, th0, req, varphi, mbar=0):


    # bounding ranges eyeballed from Gralla+Lupsasca Fig 6
    if mbar==0:
        rhomin = 0
        rhomax = req + 5
    elif mbar==1:
        rhomin = 0
        rhomax = 100
    else:
        rhomin=1
        rhomax=10

    rho = brentq(objfunc, rhomin, rhomax, args=(varphi, a, th0, req, mbar))

    return rho
    
def critical_curve(a, th0, n=100000):
    """returns parametrized critical curve (alpha,beta) array with n points
       won't work for a=0 exactly"""

    # this parameterization requires very high accuracy nera beginning/end points to get equatorial slice!

    # beginning and ending points, Eq 40
    rminus = 2*(1 + np.cos(2.*np.arccos(-a)/3.))
    rplus = 2*(1 + np.cos(2.*np.arccos(a)/3.))
    r = np.linspace(rminus,rplus,n)

    # conserveds, Eq 38,39
    #delta = r**2 - 2*r + a**2
    #lam = a + (r/a)*(r - 2*delta/(r-1.))
    #eta = (r**3/a**2)*(4*delta/((r-1.)**2) - r)

    lam = -(r**3 + a**2 + r*(a**2) -3*r**2)/(a*r-a)
    eta = (r**2) * (3*r**2 + a**2 - lam**2)/(r**2-a**2)

    # screen coordinates
    alpha = -lam / np.sin(th0)

    beta = np.sqrt(eta + (a*np.cos(th0))**2 - (lam/np.tan(th0))**2)

    # fails a lot...
    mask = np.isnan(alpha) + np.isnan(beta)
    alpha = alpha[~mask]
    beta = beta[~mask]
    alpha = np.hstack((alpha, np.flip(alpha)))
    beta = np.hstack((beta, -np.flip(beta)))
    return (alpha,beta)

def plot_curves(a, th0, reqs=[3,5,7], ms=[0,1,2]):

    colors=['blue','green','purple']
    lines = ['-','--',':']
    if len(reqs)>len(colors): raise Exception('need more colors!')
    if len(ms)>len(lines): raise Exception('need more lines!')

    # preamble
    fig = plt.figure()
    ax = plt.gca()
    ax.spines['left'].set_position('zero')
    ax.spines['right'].set_color('none')
    ax.spines['bottom'].set_position('zero')
    ax.spines['top'].set_color('none')
    ax.set_xticks(range(-8,10,2))
    ax.set_yticks(range(-8,10,2))
    ax.set_xticks(range(-9,10,2),minor=True)
    ax.set_yticks(range(-9,10,2),minor=True)
    ax.set_xlim(-9,9)
    ax.set_ylim(-9,9)
    plt.grid()
    ax.set_aspect('equal')

    # first do the critical curve
    acrit, bcrit = critical_curve(a,th0)
    plt.plot(acrit,bcrit,'r-')

    # next do the filled m=0 horizon
    rh = 1 + np.sqrt(1-a**2)
    varphis,rhos,alphas,betas = rho_of_req(a, th0, rh, mbar=0)
    f_low = interp1d(alphas[varphis<0], betas[varphis<0],kind=3,fill_value='extrapolate')
    plt.fill_between(alphas[varphis>0], f_low(alphas[varphis>0]), betas[varphis>0], ec=None,fc='k',alpha=.3)

    # do the other horizon curves
    alphas0 = alphas
    betas0 = betas
    for j in range(len(ms)):
        print('rh', ms[j])
        if ms[j] == 0:
            alphas = alphas0
            betas=betas0
        else:
            varphis,rhos,alphas,betas = rho_of_req(a, th0, rh, mbar=ms[j])
        plt.plot(alphas,betas,'k-', color='k', ls=lines[j], label=r'$r_{eq}=r_{h}, m=%i$'%(ms[j]))

    # now do the other curves
    for i in range(len(reqs)):
        for j in range(len(ms)):
            print(reqs[i], ms[j])
            varphis,rhos,alphas,betas = rho_of_req(a, th0, reqs[i], mbar=ms[j])
            plt.plot(alphas,betas,'k-', color=colors[i], ls=lines[j], label=r'$r=%.2f, m=%i$'%(reqs[i],ms[j]))

    #plt.legend()

    return fig

def generate_library(which='rh'):
    outpath = './curve_library_' + which

    print(outpath)
    processes=NPROC
    spins = np.linspace(0.01,0.99,99)
    incs = np.linspace(1,89,89)
    mmax = 5

    allincs, allspins = np.meshgrid(incs,spins)
    allincs = allincs.flatten()
    allspins = allspins.flatten()
    ntot = len(allincs)

    counter = parloop.Counter(initval=0, maxval=ntot)
    print("Using Multiprocessing with %d Processes" % processes)
    pool = Pool(processes=processes, initializer=init, initargs=(counter,))

    out = pool.map(make_curves,
                     [[i, which, ntot,
                       allspins[i], allincs[i], mmax, outpath]
                      for i in range(ntot)
                      ])
    pool.close()

def make_curves(args):
    return make_curves2(*args)

def make_curves2(i, which, n, spin, inc, mmax, outpath):
    a = spin
    rh = 1 + np.sqrt(1-a**2)
    th0 = inc*np.pi/180.

    if which=='rh':
        rs = rh
    elif which=='r10':
        rs = 10.
    elif which=='r100':
        rs = 100.
    elif which=='r1000':
        rs = 1000.
    elif which=='r10000':
        rs = 10000.
    else:
        raise Exception()

    if n > 1:
        global counter
        counter.increment()
        obsh.prog_msg(counter.value(), counter.maxval, 'bar', counter.value() - 1)

    # TODO RENAME
    if os.path.isfile('%s/a%02.0f_i%02.0f_%s.txt'%(outpath,100*spin,inc,which)):
        return

    try:
        for mbar in range(mmax+1):
            varphis,rhos,alphas,betas = rho_of_req(a, th0, rs, mbar=mbar)
            if mbar==0:
                out = np.vstack((varphis,rhos)).T
            else:
                out = np.hstack((out, rhos.reshape(-1,1)))

        np.savetxt('%s/a%02.0f_i%02.0f_%s.txt'%(outpath,100*spin,inc,which),out)
    except:
        return



def init(x):
    global counter
    counter = x<|MERGE_RESOLUTION|>--- conflicted
+++ resolved
@@ -223,13 +223,9 @@
 
     return delta
 
-<<<<<<< HEAD
-def rho_of_req(a, th0, req, mbar=0, varphis=np.linspace(-180,179,360)*np.pi/180):
-=======
 def rho_of_req(a, th0, req, mbar=0, varphis=None):
     if varphis is None:
         varphis = np.linspace(-180,179,360)*np.pi/180.
->>>>>>> aefd9065
 
     # bounding ranges eyeballed from Gralla+Lupsasca Fig 6
     if mbar==0:
