--- conflicted
+++ resolved
@@ -92,14 +92,9 @@
     def sig_s(self):
         return self.affine_times
 
-<<<<<<< HEAD
     def plotgeos(self, xlim=12,rmax=15,nplot=None,ngeoplot=50,plot_disk=True,
-                 plot_inside_cc=True,plot_outside_cc=True):
-=======
-    def plotgeos(self,xlim=12,rmax=15,nplot=None,ngeoplot=50,plot_disk=True,
                  plot_inside_cc=True, plot_outside_cc=True,
                  n_label='equatorial'):
->>>>>>> 7fad66b8
 
         a = self.a
         th_o = self.th_o
@@ -616,20 +611,6 @@
     # conserved quantities
     lam = -alpha*np.sin(th_o)
     eta = (alpha**2 - a**2)*np.cos(th_o)**2 + beta**2
-<<<<<<< HEAD
-
-    (u_plus, u_minus, uratio, a2u_minus) = uplus_uminus(a,th_o,lam,eta)
-
-    s_o = my_sign(beta)  # sign of final angular momentum
-    F_o = sp.ellipkinc(np.arcsin(np.cos(th_o)/np.sqrt(u_plus)), uratio) # gives NaN for eta<0
-    K = sp.ellipk(uratio) # gives NaN for eta<0
-    nmax_eq = ((tau*np.sqrt(-a2u_minus.astype(complex)) + s_o*F_o) / (2*K))  + 1
-    nmax_eq[eta>=0] -= 1
-    nmax_eq = np.floor(np.real(nmax_eq.astype(complex)))
-    nmax_eq[np.isnan(nmax_eq)] = 0
-
-    return nmax_eq
-=======
     
     # output array
     n_equatorial = np.empty(tau.shape)
@@ -666,7 +647,7 @@
         betamask = (beta_reg<=0)
         if np.any(betamask):
             neq_reg[:,betamask] = (np.floor((tau_reg*np.sqrt(-a2u_minus) - F0) / (2*K)))[:,betamask]
-        if np.any(~betamask):
+    nmax_eq[beta>=0] -= 1
             neq_reg[:,~betamask] = (np.floor((tau_reg*np.sqrt(-a2u_minus) + F0) / (2*K)) - 1)[:,~betamask]
 
     # return data
@@ -676,7 +657,6 @@
         n_equatorial = n_equatorial[0]
             
     return n_equatorial
->>>>>>> 7fad66b8
 
 def is_outside_crit(a, th_o, alpha, beta):
     """is the point alpha, beta outside the critical curve?"""
